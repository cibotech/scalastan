/*
 * Copyright (c) 2017 - 2018 CiBO Technologies - All Rights Reserved
 * You may use, distribute, and modify this code under the
 * terms of the BSD 3-Clause license.
 *
 * A copy of the license can be found on the root of this repository,
 * at https://github.com/cibotech/ScalaStan/blob/master/LICENSE,
 * or at https://opensource.org/licenses/BSD-3-Clause
 */

package com.cibo.scalastan

import java.io._
import java.nio.file.{Files, Path, Paths}

import com.cibo.scalastan.ast._
import com.cibo.scalastan.transform.{LoopChecker, StanTransform}

import scala.language.implicitConversions
import scala.collection.mutable.ArrayBuffer

trait ScalaStan extends Implicits { ss =>

  type ParameterDeclaration[T <: StanType] = StanParameterDeclaration[T]
  type DataDeclaration[T <: StanType] = StanDataDeclaration[T]

  protected object stan extends StanFunctions with StanDistributions

  // Maximum number of models to cache.
  protected val maxCacheSize: Int = 100

  private val modelExecutable: String = "model"
  private val stanFileName: String = s"$modelExecutable.stan"

  protected implicit val _scalaStan: ScalaStan = this

  private var idCounter: Int = 0

  private def nextId: Int = {
    synchronized {
      idCounter += 1
      idCounter
    }
  }

  def newName: String = s"ss_v$nextId"

  private def fixName(name: String): String = {
    val pattern = raw"[A-Za-z][A-Za-z0-9_]*".r
    name match {
      case pattern(_*) if !name.startsWith("ss_v") => name
      case _                                       => newName
    }
  }

  private def fixEnclosingName(name: String): String = fixName(name.split(' ').head.split('#').last.split('.').last)

  def data[T <: StanType](typeConstructor: T)(implicit name: sourcecode.Name): DataDeclaration[T] = {
    StanDataDeclaration[T](typeConstructor, fixName(name.value))
  }

  def parameter[T <: StanType](
    typeConstructor: T
  )(
    implicit ev: T#ELEMENT_TYPE =:= StanReal,
    name: sourcecode.Name
  ): ParameterDeclaration[T] = {
    StanParameterDeclaration[T](typeConstructor, fixName(name.value))
  }

  def int(
    lower: Option[StanValue[StanInt]] = None,
    upper: Option[StanValue[StanInt]] = None
  ): StanInt = StanInt(lower, upper)

  def categorical(): StanCategorical = StanCategorical()

  def real(
    lower: Option[StanValue[StanReal]] = None,
    upper: Option[StanValue[StanReal]] = None
  ): StanReal = StanReal(lower, upper)

  def vector(
    dim: StanValue[StanInt],
    lower: Option[StanValue[StanReal]] = None,
    upper: Option[StanValue[StanReal]] = None
  ): StanVector = StanVector(dim, lower, upper)

  def simplex(dim: StanValue[StanInt]): StanVector =
    StanVector(dim, constraint = VectorConstraint.Simplex)

  def unitVector(dim: StanValue[StanInt]): StanVector =
    StanVector(dim, constraint = VectorConstraint.UnitVector)

  def ordered(dim: StanValue[StanInt]): StanVector =
    StanVector(dim, constraint = VectorConstraint.Ordered)

  def positiveOrdered(dim: StanValue[StanInt]): StanVector =
    StanVector(dim, constraint = VectorConstraint.PositiveOrdered)

  def rowVector(
    dim: StanValue[StanInt],
    lower: Option[StanValue[StanReal]] = None,
    upper: Option[StanValue[StanReal]] = None
  ): StanRowVector = StanRowVector(dim, lower, upper)

  def matrix(
    rows: StanValue[StanInt],
    cols: StanValue[StanInt],
    lower: Option[StanValue[StanReal]] = None,
    upper: Option[StanValue[StanReal]] = None
  ): StanMatrix = StanMatrix(rows, cols, lower, upper)

  def corrMatrix(
    dim: StanValue[StanInt]
  ): StanMatrix = StanMatrix(dim, dim, constraint = MatrixConstraint.CorrMatrix)

  def choleskyFactorCorr(
    dim: StanValue[StanInt]
  ): StanMatrix = StanMatrix(dim, dim, constraint = MatrixConstraint.CholeskyFactorCorr)

  def covMatrix(
    dim: StanValue[StanInt]
  ): StanMatrix = StanMatrix(dim, dim, constraint = MatrixConstraint.CovMatrix)

  def choleskyFactorCov(
    dim: StanValue[StanInt]
  ): StanMatrix = StanMatrix(dim, dim, constraint = MatrixConstraint.CholeskyFactorCov)

  trait StanCode {

    implicit val _code: CodeBuilder = new CodeBuilder

    def local[T <: StanType](typeConstructor: T)(implicit name: sourcecode.Name): StanLocalDeclaration[T] = {
      if (typeConstructor.lower.isDefined || typeConstructor.upper.isDefined) {
        throw new IllegalStateException("local variables may not have constraints")
      }

      val decl = StanLocalDeclaration[T](typeConstructor, fixName(name.value))
      _code.insert(StanInlineDeclaration(decl))
      decl
    }

    case class when(cond: StanValue[StanInt])(block: => Unit) {
      _code.enter()
      block
      _code.leave(code => ast.StanIfStatement(Seq((cond, StanBlock(code))), None))

      def when(cond: StanValue[StanInt])(otherBlock: => Unit): when = {
        _code.enter()
        otherBlock
        _code.handleElseIf(cond)
        this
      }

      def otherwise(otherBlock: => Unit): Unit = {
        _code.enter()
        otherBlock
        _code.handleElse()
      }
    }

    def range(start: StanValue[StanInt], end: StanValue[StanInt]): StanValueRange = StanValueRange(start, end)

    def loop(cond: StanValue[StanInt])(body: => Unit): Unit = {
      _code.enter()
      body
      _code.leave(children => ast.StanWhileLoop(cond, StanBlock(children)))
    }

    def break: Unit = {
      _code.append(StanBreakStatement())
    }

    def continue: Unit = {
      _code.append(StanContinueStatement())
    }

    private[ScalaStan] def emitTopLevelLocals(writer: PrintWriter): Unit = {
      // Values have to be declared before code.  Since we treat transformations
      // differently, we need to make a special pass to combine the top-level locals.
      _code.results.children.foreach { child =>
        if (child.isInstanceOf[StanInlineDeclaration]) {
          child.emit(writer, 1)
        }
      }
    }

    private[ScalaStan] def emitCode(writer: PrintWriter): Unit = {
      _code.results.children.foreach { child =>
        if (!child.isInstanceOf[StanInlineDeclaration]) {
          child.emit(writer, 1)
        }
      }
    }
  }

  abstract class TransformBase[T <: StanType, D <: StanDeclaration[T]] extends StanCode {
    private[scalastan] val result: D
    private[scalastan] def export(builder: CodeBuilder): Unit
    val name: String
  }

  abstract class Function[RETURN_TYPE <: StanType](
    returnType: RETURN_TYPE = StanVoid()
  )(
    implicit sourceName: sourcecode.Enclosing
  ) extends TransformBase[RETURN_TYPE, StanLocalDeclaration[RETURN_TYPE]] with StanFunction {

    val name: String = fixEnclosingName(sourceName.value)

    private[scalastan] lazy val result = StanLocalDeclaration[RETURN_TYPE](
      returnType, name, owner = Some(this))

    private val inputs = new ArrayBuffer[StanLocalDeclaration[_ <: StanType]]()

    def input[T <: StanType](typeConstructor: T)(implicit name: sourcecode.Name): StanLocalDeclaration[T] = {
      val decl = StanLocalDeclaration[T](typeConstructor, fixName(name.value))
      inputs += decl
      decl
    }

    def output(value: StanValue[RETURN_TYPE]): Unit = {
      _code.append(StanReturnStatement(value))
    }

    def apply(args: StanValue[_ <: StanType]*)(implicit code: CodeBuilder): StanCall[RETURN_TYPE] = {
      val node = StanCall[RETURN_TYPE](returnType, this, args)
      if (returnType == StanVoid()) {
        code.append(StanValueStatement(node))
      }
      node
    }

    private[scalastan] def export(builder: CodeBuilder): Unit = builder.append(this)

    private[scalastan] lazy val generate: StanFunctionDeclaration = StanFunctionDeclaration(
      result,
      inputs,
      _code.results
    )
  }

  abstract class TransformedData[T <: StanType](typeConstructor: T)(
    implicit sourceName: sourcecode.Enclosing
  ) extends TransformBase[T, StanLocalDeclaration[T]] {

    val name: String = fixEnclosingName(sourceName.value)

    lazy val result: StanLocalDeclaration[T] = StanLocalDeclaration[T](
      typeConstructor, name, derivedFromData = true, owner = Some(this)
    )

    private[scalastan] def export(builder: CodeBuilder): Unit = builder.append(this)

    private[scalastan] lazy val generate: StanTransformedData = StanTransformedData(result, _code.results)
  }

  abstract class TransformedParameter[T <: StanType](
    typeConstructor: T
  )(
    implicit sourceName: sourcecode.Enclosing
  ) extends TransformBase[T, StanParameterDeclaration[T]] {

    val name: String = fixEnclosingName(sourceName.value)

    lazy val result: StanParameterDeclaration[T] =
      StanParameterDeclaration[T](typeConstructor, name, owner = Some(this))
    protected implicit val _parameterTransform: InParameterTransform = InParameterTransform

    private[scalastan] def export(builder: CodeBuilder): Unit = builder.append(this)

    private[scalastan] lazy val generate: StanTransformedParameter = StanTransformedParameter(result, _code.results)
  }

<<<<<<< HEAD
  abstract class GeneratedQuantity[T <: StanType](typeConstructor: T)(
    implicit sourceName: sourcecode.Enclosing
  ) extends TransformBase[T, StanParameterDeclaration[T]] {
    val name: String = fixEnclosingName(sourceName.value)

    lazy val result: StanParameterDeclaration[T] = {
      if (!generatedQuantities.exists(_.name == name)) {
        generatedQuantities += this
      }
      StanParameterDeclaration[T](typeConstructor, name, owner = Some(this))
    }
    protected implicit val _generatedQuantity: InGeneratedQuantityBlock = InGeneratedQuantityBlock
=======
  /** Trait providing the Stan Model DSL. */
  trait Model extends StanCode {
>>>>>>> 41e626da

    // Generated quantities aren't referenced from the model, so we need some way to cause them
    // to be generated.  To deal with this, generated quantities are created inside the model
    // so that we can track them and generate them when the model is generated.
    private val generatedQuantities: ArrayBuffer[GeneratedQuantity[_]] = new ArrayBuffer[GeneratedQuantity[_]]()

    abstract class GeneratedQuantity[T <: StanType](
      typeConstructor: T
    ) extends TransformBase[T, StanParameterDeclaration[T]] {
      lazy val result: StanParameterDeclaration[T] = {
        if (!generatedQuantities.exists(_.name == name)) {
          generatedQuantities += this
        }
        StanParameterDeclaration[T](typeConstructor, () => _userName, owner = Some(this))
      }
      protected implicit val _generatedQuantity: InGeneratedQuantityBlock = InGeneratedQuantityBlock

      private[scalastan] def export(builder: CodeBuilder): Unit = builder.append(this)

      private[scalastan] lazy val generate: StanGeneratedQuantity = StanGeneratedQuantity(result, _code.results)
    }

    // Log probability function.
    final protected def target: StanTargetValue = StanTargetValue()

    def emit(writer: PrintWriter): Unit = TransformedModel(this).emit(writer)

    private[scalastan] def program: StanProgram = {
      generatedQuantities.foreach(_code.append)
      _code.program
    }

    final def emit(ps: PrintStream): Unit = {
      val pw = new PrintWriter(ps)
      emit(pw)
      pw.flush()
    }

    private[scalastan] def getCode: String = {
      val writer = new StringWriter()
      emit(new PrintWriter(writer))
      writer.close()
      writer.toString
    }

    private[scalastan] def getBasePath: Path = {
      Option(System.getenv("HOME")) match {
        case Some(home) => Paths.get(home).resolve(".scalastan")
        case None       => Paths.get("/tmp").resolve("scalastan")
      }
    }

    private[scalastan] def cleanOldModels(base: Path, hash: String): Unit = {
      if (base.toFile.exists) {
        val dirs = base.toFile.listFiles.filter { f =>
          f.isDirectory && f.getName != hash
        }.sortBy(_.lastModified).dropRight(maxCacheSize - 1)
        dirs.foreach { dir =>
          println(s"removing old cache directory ${dir.getAbsolutePath}")
          try {
            dir.listFiles.foreach(_.delete())
            dir.delete()
          } catch {
            case ex: Exception =>
              println(s"unable to remove cache directory: $ex")
          }
        }
      }
    }

    private[scalastan] def generate: File = {
      val str = getCode
      println("code:")
      println(str)

      val hash = SHA.hash(str)
      val base = getBasePath
      cleanOldModels(base, hash)
      val dir = base.resolve(hash).toFile
      println(s"writing code to $dir")

      if (!dir.exists || !dir.listFiles().exists(f => f.getName == stanFileName && f.canExecute)) {
        Files.createDirectories(dir.toPath)
        val codeFile = new File(s"${dir.getPath}/$stanFileName")
        val codeWriter = new PrintWriter(codeFile)
        codeWriter.print(str)
        codeWriter.close()
      }
      dir
    }

    def transform(t: StanTransform): Model = TransformedModel(this).transform(t)

    def compile[M <: CompiledModel](implicit runner: StanRunner[M]): CompiledModel =
      TransformedModel(this).compile(runner)
  }

  implicit def compile[M <: CompiledModel](model: Model)(implicit runner: StanRunner[M]): CompiledModel = model.compile

  implicit def dataTransform2Value[T <: StanType](transform: TransformedData[T]): StanLocalDeclaration[T] = {
    transform.result
  }

  implicit def paramTransform2Value[T <: StanType](transform: TransformedParameter[T]): ParameterDeclaration[T] = {
    transform.result
  }

  implicit def generatedQuantity2Value[T <: StanType](quantity: Model#GeneratedQuantity[T]): ParameterDeclaration[T] = {
    quantity.result
  }

  case class TransformedModel private (
    model: Model,
    transforms: Seq[StanTransform] = Seq(new LoopChecker)
  ) extends Model {
    override final def transform(t: StanTransform): TransformedModel = TransformedModel(model, transforms :+ t)

    override private[scalastan] final def program: StanProgram = {
      transforms.foldLeft(model.program) { (prev, t) => t.run(prev) }
    }

    override final def emit(writer: PrintWriter): Unit = program.emit(writer)

    override final def compile[M <: CompiledModel](implicit runner: StanRunner[M]): CompiledModel =
      runner.compile(ss, this)
  }

  private case class BlackBoxModel private (
    private val model: String
  ) extends Model {

    override def emit(pw: PrintWriter): Unit = pw.write(model)

    override private[scalastan] def generate: File = {
      val hash = SHA.hash(model)
      val base = getBasePath
      cleanOldModels(base, hash)
      val dir = base.resolve(hash).toFile
      println(s"writing code to $dir")

      if (!dir.exists || !dir.listFiles().exists(f => f.getName == stanFileName && f.canExecute)) {
        Files.createDirectories(dir.toPath)
        val codeFile = new File(s"${dir.getPath}/$stanFileName")
        val codeWriter = new PrintWriter(codeFile)
        codeWriter.write(model)
        codeWriter.close()
      }
      dir
    }

    override final def compile[M <: CompiledModel](implicit runner: StanRunner[M]): CompiledModel =
      runner.compile(ss, this)
  }

  object Model {
    /** Create a model from Stan code. */
    def loadFromString(model: String): Model = BlackBoxModel(model)

    /** Create a model from a Stan file. */
    def loadFromFile(path: String): Model = BlackBoxModel(scala.io.Source.fromFile(path).getLines.mkString("\n"))
  }
}<|MERGE_RESOLUTION|>--- conflicted
+++ resolved
@@ -273,23 +273,8 @@
     private[scalastan] lazy val generate: StanTransformedParameter = StanTransformedParameter(result, _code.results)
   }
 
-<<<<<<< HEAD
-  abstract class GeneratedQuantity[T <: StanType](typeConstructor: T)(
-    implicit sourceName: sourcecode.Enclosing
-  ) extends TransformBase[T, StanParameterDeclaration[T]] {
-    val name: String = fixEnclosingName(sourceName.value)
-
-    lazy val result: StanParameterDeclaration[T] = {
-      if (!generatedQuantities.exists(_.name == name)) {
-        generatedQuantities += this
-      }
-      StanParameterDeclaration[T](typeConstructor, name, owner = Some(this))
-    }
-    protected implicit val _generatedQuantity: InGeneratedQuantityBlock = InGeneratedQuantityBlock
-=======
   /** Trait providing the Stan Model DSL. */
   trait Model extends StanCode {
->>>>>>> 41e626da
 
     // Generated quantities aren't referenced from the model, so we need some way to cause them
     // to be generated.  To deal with this, generated quantities are created inside the model
@@ -298,12 +283,16 @@
 
     abstract class GeneratedQuantity[T <: StanType](
       typeConstructor: T
+    )(
+      implicit sourceName: sourcecode.Enclosing
     ) extends TransformBase[T, StanParameterDeclaration[T]] {
+      val name: String = fixEnclosingName(sourceName.value)
+
       lazy val result: StanParameterDeclaration[T] = {
         if (!generatedQuantities.exists(_.name == name)) {
           generatedQuantities += this
         }
-        StanParameterDeclaration[T](typeConstructor, () => _userName, owner = Some(this))
+        StanParameterDeclaration[T](typeConstructor, name, owner = Some(this))
       }
       protected implicit val _generatedQuantity: InGeneratedQuantityBlock = InGeneratedQuantityBlock
 
