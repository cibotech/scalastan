--- conflicted
+++ resolved
@@ -291,13 +291,8 @@
   def outputs: Seq[StanDeclaration[_ <: StanType]] = Seq.empty
   def children: Seq[StanValue[_ <: StanType]] = Seq(right)
   def isDerivedFromData: Boolean = right.isDerivedFromData
-<<<<<<< HEAD
   def export(builder: StanProgramBuilder): Unit = right.export(builder)
-  def emit: String = s"${op.name}(${right.emit})"
-=======
-  def export(builder: CodeBuilder): Unit = right.export(builder)
   def emit: String = s"(${op.name}${right.emit})"
->>>>>>> 426c4339
 }
 
 object StanUnaryOperator {
