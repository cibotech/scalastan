package com.cibo.scalastan.models

import com.cibo.scalastan.{ScalaStanBaseSpec, StanReal, StanVector}

class LinearRegressionSpec extends ScalaStanBaseSpec {
  describe("LinearRegression") {

    val xs = Seq(Seq(1.0), Seq(2.0), Seq(3.0))
    val ys = Seq(2.0, 3.0, 4.0)
    val lr = LinearRegression(xs, ys)

    it("generates the model") {
      val model = lr.compile
      checkCode(model.model,
        """
           model {
<<<<<<< HEAD
             y ~ normal(((x) * (beta)) + (beta0),sigma);
             sigma ~ cauchy(0,1);
=======
             sigma ~ cauchy(0,1);
             y ~ normal(((x * beta) + beta0),sigma);
>>>>>>> 426c4339
           }
        """
      )
    }

    it("generates predictions") {
      val runner = MockRunner()
        .set[StanVector](lr.beta, Seq(Seq(2.0)))
        .set[StanReal](lr.beta0, Seq(3.0))
      val results = lr.compile.copy(runner = runner).run()
      lr.predict(Seq(Seq(4.0)), results) shouldBe Seq(3.0 + 2.0 * 4.0)
    }
  }
}<|MERGE_RESOLUTION|>--- conflicted
+++ resolved
@@ -14,13 +14,8 @@
       checkCode(model.model,
         """
            model {
-<<<<<<< HEAD
-             y ~ normal(((x) * (beta)) + (beta0),sigma);
+             y ~ normal(((x * beta) + beta0),sigma);
              sigma ~ cauchy(0,1);
-=======
-             sigma ~ cauchy(0,1);
-             y ~ normal(((x * beta) + beta0),sigma);
->>>>>>> 426c4339
            }
         """
       )
